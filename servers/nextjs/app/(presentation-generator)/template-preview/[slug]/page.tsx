"use client";
import React, { useEffect, useState } from "react";
import { useParams, useRouter } from "next/navigation";
// import { useGroupLayoutLoader } from '../hooks/useGroupLayoutLoader'
import LoadingStates from "../components/LoadingStates";
import { Card } from "@/components/ui/card";
import { Button } from "@/components/ui/button";
import { ArrowLeft, Home, Trash2, Code, Save, X, Pencil } from "lucide-react";
import { useLayout } from "@/app/(presentation-generator)/context/LayoutContext";
<<<<<<< HEAD
=======
import Editor from "react-simple-code-editor";
import { highlight, languages } from "prismjs";
import "prismjs/components/prism-clike";
import "prismjs/components/prism-javascript";
import "prismjs/components/prism-markup";
import "prismjs/components/prism-jsx";
import { Sheet, SheetContent, SheetFooter, SheetHeader, SheetTitle } from "@/components/ui/sheet";
>>>>>>> bc0de95c

const GroupLayoutPreview = () => {
  const params = useParams();
  const router = useRouter();
  const slug = params.slug as string;

  const { getFullDataByGroup, loading, refetch } = useLayout();
  const layoutGroup = getFullDataByGroup(slug);

<<<<<<< HEAD
  const [templateMeta, setTemplateMeta] = React.useState<{ name?: string; description?: string } | null>(null);
=======
  const presentationId = slug.replace("custom-", "");
  const isCustom = slug.includes("custom-");

  const [editorOpen, setEditorOpen] = useState(false);
  const [currentCode, setCurrentCode] = useState("");
  const [currentLayoutName, setCurrentLayoutName] = useState("");
  const [currentLayoutId, setCurrentLayoutId] = useState("");
  const [currentFonts, setCurrentFonts] = useState<string[] | undefined>(undefined);
  const [isSaving, setIsSaving] = useState(false);
  const [layoutsMap, setLayoutsMap] = useState<Record<string, { layout_id: string; layout_name: string; layout_code: string; fonts?: string[] }>>({});

  const injectFonts = (fontUrls: string[]) => {
    fontUrls.forEach((fontUrl) => {
      if (!fontUrl) return;
      const existingStyle = document.querySelector(`style[data-font-url="${fontUrl}"]`);
      if (existingStyle) return;
      const fileName = fontUrl.split("/").pop() || "CustomFont";
      const baseName = fileName.replace(/\.[a-zA-Z0-9]+$/, "");
      const fontFamily = baseName.replace(/[^A-Za-z0-9_-]/g, "_");
      const ext = (fileName.split(".").pop() || "ttf").toLowerCase();
      const format = ext === "otf" ? "opentype" : ext === "woff" ? "woff" : ext === "woff2" ? "woff2" : "truetype";
      const style = document.createElement("style");
      style.setAttribute("data-font-url", fontUrl);
      style.textContent = `@font-face { font-family: '${fontFamily}'; src: url('${fontUrl}') format('${format}'); font-display: swap; }`;
      document.head.appendChild(style);
    });
  };

  useEffect(() => {
    const loadCustomLayouts = async () => {
      if (!isCustom) return;
      try {
        const res = await fetch(`/api/v1/ppt/layout-management/get-layouts/${presentationId}`);
        if (!res.ok) return;
        const data = await res.json();
        const map: Record<string, { layout_id: string; layout_name: string; layout_code: string; fonts?: string[] }> = {};
        for (const l of data.layouts || []) {
          map[l.layout_name] = {
            layout_id: l.layout_id,
            layout_name: l.layout_name,
            layout_code: l.layout_code,
            fonts: l.fonts,
          };
        }
        setLayoutsMap(map);
        // Inject all fonts used by this custom group's layouts
        // const allFonts: string[] = [];
        // Object.values(map).forEach((entry) => {
        //   (entry.fonts || []).forEach((f) => allFonts.push(f));
        // });
        injectFonts(map[0].fonts || []);
      } catch (e) {
        // noop
      }
    };
    loadCustomLayouts();
  }, [isCustom, presentationId]);
>>>>>>> bc0de95c

  useEffect(() => {
    const existingScript = document.querySelector(
      'script[src*="tailwindcss.com"]'
    );
    if (!existingScript) {
      const script = document.createElement("script");
      script.src = "https://cdn.tailwindcss.com";
      script.async = true;
      document.head.appendChild(script);
    }
  }, [slug]);

<<<<<<< HEAD
  useEffect(() => {
    // Load template meta for custom groups
    if (slug.startsWith("custom-")) {
      const presentationId = slug.replace("custom-", "");
      fetch(`/api/v1/ppt/template-management/get-templates/${presentationId}`)
        .then(res => res.json())
        .then(data => {
          if (data?.template) {
            setTemplateMeta({ name: data.template.name, description: data.template.description });
          }
        })
        .catch(() => setTemplateMeta(null));
    }
  }, [slug]);
=======
  // Ensure fonts are injected if layoutsMap changes dynamically
  useEffect(() => {
    if (!isCustom) return;
    const allFonts: string[] = [];
    Object.values(layoutsMap).forEach((entry) => {
      (entry.fonts || []).forEach((f) => allFonts.push(f));
    });
    if (allFonts.length) injectFonts(allFonts);
  }, [layoutsMap, isCustom]);
>>>>>>> bc0de95c

  // Handle loading state
  if (loading) {
    return <LoadingStates type="loading" />;
  }

  // Handle empty state
  if (!layoutGroup || layoutGroup.length === 0) {
    return <LoadingStates type="empty" />;
  }
  const deleteLayouts = async () => {
    const presentationId = slug.replace('custom-','');
    refetch();
    router.back();
    const response = await fetch(`/api/v1/ppt/template-management/delete-templates/${presentationId}`, {
      method: "DELETE",
    }); 
    if (response.ok) {
      router.push("/layout-preview");
    }
  }

  const openEditor = (layoutName: string) => {
    const entry = layoutsMap[layoutName];
    if (!entry) return;
    setCurrentLayoutName(entry.layout_name);
    setCurrentLayoutId(entry.layout_id);
    setCurrentCode(entry.layout_code || "");
    setCurrentFonts(entry.fonts);
    // Make sure fonts for this layout are loaded before editing
    injectFonts(entry.fonts || []);
    setEditorOpen(true);
  };

  const handleCancel = () => {
    // reset to original code
    const entry = layoutsMap[currentLayoutName];
    if (entry) setCurrentCode(entry.layout_code || "");
    setEditorOpen(false);
  };

  const handleSave = async () => {
    try {
      setIsSaving(true);
      const payload = {
        layouts: [
          {
            presentation_id: presentationId,
            layout_id: currentLayoutId,
            layout_name: currentLayoutName,
            layout_code: currentCode,
            fonts: currentFonts,
          },
        ],
      };
      const res = await fetch(`/api/v1/ppt/layout-management/save-layouts`, {
        method: "POST",
        headers: { "Content-Type": "application/json" },
        body: JSON.stringify(payload),
      });
      if (!res.ok) return;
      // update cache map
      setLayoutsMap((prev) => ({
        ...prev,
        [currentLayoutName]: {
          layout_id: currentLayoutId,
          layout_name: currentLayoutName,
          layout_code: currentCode,
          fonts: currentFonts,
        },
      }));
      await refetch();
      setEditorOpen(false);
    } finally {
      setIsSaving(false);
    }
  };

  return (
    <div className="min-h-screen bg-gray-50">
      {/* Header */}
      <header className="bg-white shadow-sm border-b sticky top-0 z-30">
        <div className="max-w-7xl mx-auto px-6 py-6">
          {/* Navigation */}
          <div className="flex items-center gap-4 mb-4">
            <Button
              variant="outline"
              size="sm"
              onClick={() => router.back()}
              className="flex items-center gap-2"
            >
              <ArrowLeft className="w-4 h-4" />
              Back
            </Button>
            <Button
              variant="outline"
              size="sm"
              onClick={() => router.push("/layout-preview")}
              className="flex items-center gap-2"
            >
              <Home className="w-4 h-4" />
              All Groups
            </Button>
             {slug.includes('custom-') && <button className=" border border-red-200 flex justify-center items-center gap-2 text-red-700 px-4 py-1 rounded-md" onClick={() => {
            deleteLayouts();
          }}><Trash2 className="w-4 h-4" />Delete</button>}
          </div>

          <div className="text-center">
            <h1 className="text-3xl font-bold text-gray-900 capitalize">
              {templateMeta?.name || layoutGroup[0].groupName} Layouts
            </h1>
            <p className="text-gray-600 mt-2">
              {layoutGroup.length} layout{layoutGroup.length !== 1 ? "s" : ""} • {templateMeta?.description || layoutGroup[0].groupName}
            </p>
          </div>
         
        </div>
      </header>

      {/* Layout Grid */}
      <main className="max-w-7xl mx-auto px-6 py-8">
        <div className="space-y-8">
          {layoutGroup.map((layout: any, index: number) => {
            const {
              component: LayoutComponent,
              sampleData,
              name,
              fileName,
            } = layout;

            return (
              <Card
                key={`${layoutGroup[0].groupName}-${index}`}
                className="overflow-hidden shadow-md hover:shadow-lg transition-shadow"
              >
                {/* Layout Header */}
                <div className="bg-white px-6 py-4 border-b">
                  <div className="flex items-center justify-between">
                    <div>
                      <h3 className="text-xl font-semibold text-gray-900">
                        {name}
                      </h3>
                      <div className="flex items-center gap-4 mt-1">
                        <span className="text-sm text-gray-500 font-mono">
                          {fileName}
                        </span>
                        <span className="inline-flex items-center px-2 py-1 rounded-full text-xs font-medium bg-blue-100 text-blue-800">
                          {layoutGroup[0].groupName}
                        </span>
                      </div>
                    </div>
                    <div className="flex items-center gap-2">
                      <div className="inline-flex items-center px-3 py-1 rounded-full text-sm font-medium bg-gray-100 text-gray-700">
                        Layout #{index + 1}
                      </div>
                      {isCustom && (
                        <Button
                          variant="outline"
                          size="sm"
                          className="flex items-center gap-2 bg-blue-50 border border-blue-400 text-blue-700"
                          onClick={() => openEditor(fileName)}
                          disabled={!layoutsMap[fileName]}
                          title={!layoutsMap[fileName] ? "Loading layout code..." : "Edit layout code"}
                        >
                          <Pencil className="w-4 h-4" /> Edit
                        </Button>
                      )}
                    </div>
                  </div>
                </div>

                {/* Layout Content */}
                <div className="bg-gray-50 aspect-video max-w-[1280px] w-full">
                  <LayoutComponent data={sampleData} />
                </div>
              </Card>
            );
          })}
        </div>
      </main>

      {/* Footer */}
      <footer className="bg-white border-t mt-16">
        <div className="max-w-7xl mx-auto px-6 py-8">
          <div className="text-center text-gray-600">
            <p>
              {layoutGroup[0].groupName} • {layoutGroup.length} components
            </p>
          </div>
        </div>
      </footer>

      {/* Right-side Sheet Editor */}
      {isCustom && (
        <Sheet open={editorOpen} onOpenChange={(open) => { if (!open) handleCancel(); }}>
          <SheetContent side="right" className="w-full sm:max-w-[860px] p-0">
            <SheetHeader className="px-6 py-4 border-b">
              <SheetTitle className="flex items-center justify-between w-full">
                <span className="flex items-center gap-2 text-purple-800">
                  <Code className="w-5 h-5 text-purple-600" />
                  HTML Editor
                </span>
              </SheetTitle>
            </SheetHeader>
            <div className="space-y-4 px-2 overflow-y-auto h-[85%]">
              <div className="container__content_area">
                <Editor
                  value={currentCode}
                  onValueChange={(code) => setCurrentCode(code)}
                  highlight={(code) => highlight(code, languages.jsx!, "jsx")}
                  padding={10}
                  id="layout-code-editor"
                  name="layout-code-editor"
                  className="container__editor"
                />
              </div>
            </div>
            <SheetFooter className="px-6 py-4 border-b">
              <SheetTitle className="flex items-center justify-between w-full">
                <div></div>
                <div className="flex gap-2">
                  <Button
                    variant="outline"
                    size="sm"
                    onClick={handleCancel}
                    className="flex items-center gap-1"
                    disabled={isSaving}
                  >
                    <X size={14} />
                    Cancel
                  </Button>
                  <Button
                    onClick={handleSave}
                    className="flex items-center gap-1 bg-purple-600 hover:bg-purple-700"
                    size="sm"
                    disabled={isSaving}
                  >
                    <Save size={14} />
                    Save HTML
                  </Button>
                </div>
              </SheetTitle>
            </SheetFooter>
          </SheetContent>
        </Sheet>
      )}
    </div>
  );
};

export default GroupLayoutPreview;<|MERGE_RESOLUTION|>--- conflicted
+++ resolved
@@ -7,8 +7,6 @@
 import { Button } from "@/components/ui/button";
 import { ArrowLeft, Home, Trash2, Code, Save, X, Pencil } from "lucide-react";
 import { useLayout } from "@/app/(presentation-generator)/context/LayoutContext";
-<<<<<<< HEAD
-=======
 import Editor from "react-simple-code-editor";
 import { highlight, languages } from "prismjs";
 import "prismjs/components/prism-clike";
@@ -16,7 +14,6 @@
 import "prismjs/components/prism-markup";
 import "prismjs/components/prism-jsx";
 import { Sheet, SheetContent, SheetFooter, SheetHeader, SheetTitle } from "@/components/ui/sheet";
->>>>>>> bc0de95c
 
 const GroupLayoutPreview = () => {
   const params = useParams();
@@ -26,9 +23,6 @@
   const { getFullDataByGroup, loading, refetch } = useLayout();
   const layoutGroup = getFullDataByGroup(slug);
 
-<<<<<<< HEAD
-  const [templateMeta, setTemplateMeta] = React.useState<{ name?: string; description?: string } | null>(null);
-=======
   const presentationId = slug.replace("custom-", "");
   const isCustom = slug.includes("custom-");
 
@@ -86,7 +80,6 @@
     };
     loadCustomLayouts();
   }, [isCustom, presentationId]);
->>>>>>> bc0de95c
 
   useEffect(() => {
     const existingScript = document.querySelector(
@@ -100,22 +93,6 @@
     }
   }, [slug]);
 
-<<<<<<< HEAD
-  useEffect(() => {
-    // Load template meta for custom groups
-    if (slug.startsWith("custom-")) {
-      const presentationId = slug.replace("custom-", "");
-      fetch(`/api/v1/ppt/template-management/get-templates/${presentationId}`)
-        .then(res => res.json())
-        .then(data => {
-          if (data?.template) {
-            setTemplateMeta({ name: data.template.name, description: data.template.description });
-          }
-        })
-        .catch(() => setTemplateMeta(null));
-    }
-  }, [slug]);
-=======
   // Ensure fonts are injected if layoutsMap changes dynamically
   useEffect(() => {
     if (!isCustom) return;
@@ -125,7 +102,6 @@
     });
     if (allFonts.length) injectFonts(allFonts);
   }, [layoutsMap, isCustom]);
->>>>>>> bc0de95c
 
   // Handle loading state
   if (loading) {
