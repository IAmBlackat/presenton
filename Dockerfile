FROM python:3.11-slim-bookworm

# Install Node.js and npm
RUN apt-get update && apt-get install -y \
   
    nginx \
    curl \
<<<<<<< HEAD
    redis-server \
    default-libmysqlclient-dev \
    build-essential \
    pkg-config \
    libreoffice \
    fontconfig \
    imagemagick


    RUN sed -i 's/rights="none" pattern="PDF"/rights="read|write" pattern="PDF"/' /etc/ImageMagick-6/policy.xml

# Create fonts directory and set permissions
RUN mkdir -p /usr/share/fonts/truetype && \
    chmod 755 /usr/share/fonts/truetype
=======
    redis-server

    # Install Node.js 20 using NodeSource repository
RUN curl -fsSL https://deb.nodesource.com/setup_20.x | bash - && \
    apt-get install -y nodejs

>>>>>>> bcc3fbf0

# Create a working directory
WORKDIR /app  

# Set environment variables
ENV APP_DATA_DIRECTORY=/app_data
ENV TEMP_DIRECTORY=/tmp/presenton

# Install ollama
RUN curl -fsSL https://ollama.com/install.sh | sh

# Install dependencies for FastAPI
COPY servers/fastapi/requirements.txt ./
RUN pip install -r requirements.txt

# Install dependencies for Next.js
WORKDIR /app/servers/nextjs
COPY servers/nextjs/package.json servers/nextjs/package-lock.json ./
RUN npm install

# Install chrome for puppeteer
RUN npx puppeteer browsers install chrome@136.0.7103.92 --install-deps

# Copy Next.js app
COPY servers/nextjs/ /app/servers/nextjs/

# Build the Next.js app
WORKDIR /app/servers/nextjs
RUN npm run build

WORKDIR /app

# Copy FastAPI and start script
COPY servers/fastapi/ ./servers/fastapi/
COPY start.js LICENSE NOTICE ./

# Copy nginx configuration
COPY nginx.conf /etc/nginx/nginx.conf

# Copy start script
COPY docker-start.sh /app/docker-start.sh

# Expose the port
EXPOSE 80

# Start the servers
CMD ["/bin/bash", "/app/docker-start.sh"]<|MERGE_RESOLUTION|>--- conflicted
+++ resolved
@@ -5,29 +5,12 @@
    
     nginx \
     curl \
-<<<<<<< HEAD
-    redis-server \
-    default-libmysqlclient-dev \
-    build-essential \
-    pkg-config \
-    libreoffice \
-    fontconfig \
-    imagemagick
-
-
-    RUN sed -i 's/rights="none" pattern="PDF"/rights="read|write" pattern="PDF"/' /etc/ImageMagick-6/policy.xml
-
-# Create fonts directory and set permissions
-RUN mkdir -p /usr/share/fonts/truetype && \
-    chmod 755 /usr/share/fonts/truetype
-=======
     redis-server
 
     # Install Node.js 20 using NodeSource repository
 RUN curl -fsSL https://deb.nodesource.com/setup_20.x | bash - && \
     apt-get install -y nodejs
 
->>>>>>> bcc3fbf0
 
 # Create a working directory
 WORKDIR /app  
